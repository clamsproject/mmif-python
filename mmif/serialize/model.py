<<<<<<< HEAD
import logging
=======
"""
The :mod:`model` module contains the classes used to represent an
abstract MMIF object as a live Python object.

The :class:`MmifObject` class or one of its derivatives is subclassed by
all other classes defined in this SDK, except for :class:`MmifObjectEncoder`.

These objects are generally instantiated from JSON, either as a string
or as an already-loaded Python dictionary. This base class provides the
core functionality for deserializing MMIF JSON data into live objects
and serializing live objects into MMIF JSON data. Specialized behavior
for the different components of MMIF is added in the subclasses.
"""

>>>>>>> 8d876e58
import json
from pyrsistent import pvector, m, pmap, s, PVector, PMap, PSet, thaw
from datetime import datetime

from deepdiff import DeepDiff
<<<<<<< HEAD
from typing import Union, Any, Dict, Optional, TypeVar, Generic
=======
from typing import Union, Any, Dict, Optional, TypeVar, Generic, Type, Generator, Iterator
>>>>>>> 8d876e58

T = TypeVar('T')

__all__ = [
    'MmifObject',
    'FreezableMmifObject',
    'MmifObjectEncoder',
    'DataList',
    'DataDict',
    'FreezableDataList',
    'FreezableDataDict'
]


class MmifObject(object):
    """
    Abstract superclass for MMIF related key-value pair objects.

    Any MMIF object can be initialized as an empty placeholder or
    an actual representation with a JSON formatted string or equivalent
    `dict` object argument.

    This superclass has two specially designed instance variables, and these
    variable names cannot be used as attribute names for MMIF objects.

    1. _unnamed_attributes
       only can be either None or an empty dictionary. If it's set to None,
       it means the class won't take any ``Additional Attributes`` in the JSON
       schema sense. If it's a dict, users can throw any k-v pairs to the
       class, EXCEPT for the reserved two key names.
    2. _attribute_classes:
       this is a dict from a key name to a specific python class to use for
       deserialize the value. Note that a key name in this dict does NOT
       have to be a *named* attribute, but is recommended to be one.

    # TODO (krim @ 8/17/20): this dict is however, a duplicate with the type hints in the class definition.
    Maybe there is a better way to utilize type hints (e.g. getting them as a programmatically), but for now
    developers should be careful to add types to hints as well as to this dict.

    Also note that those two special attributes MUST be set in the __init__()
    before calling super method, otherwise deserialization will not work.

    And also, a subclass that has one or more *named* attributes, it must
    set those attributes in the __init__() before calling super method. When
    serializing a MmifObject, all *empty* attributes will be ignored, so for
    optional named attributes, you must leave leave the values empty, but
    NOT None. Any None-valued named attributes will cause issues with current
    implementation.

    :param mmif_obj: JSON string or `dict` to initialize an object.
     If not given, an empty object will be initialized, sometimes with
     an ID value automatically generated, based on its parent object.
    """
<<<<<<< HEAD
    reserved_names: PSet = s('reserved_names', '_unnamed_attributes', '_attribute_classes')
=======

    reversed_names = ['_unnamed_attributes', '_attribute_classes']
>>>>>>> 8d876e58
    _unnamed_attributes: Optional[dict]
    _attribute_classes: PMap = m()  # Mapping: str -> Type

    def __init__(self, mmif_obj: Union[str, dict] = None) -> None:
        if not hasattr(self, '_unnamed_attributes'):
            self._unnamed_attributes = {}
        if mmif_obj is not None:
            self.deserialize(mmif_obj)

    def disallow_additional_properties(self) -> None:
        """
        Call this method in :func:`__init__` to prevent the insertion
        of unnamed attributes after initialization.
        """
        self._unnamed_attributes = None

<<<<<<< HEAD
    def _named_attributes(self):
        return (n for n in self.__dict__.keys() if n not in self.reserved_names)
=======
    def _named_attributes(self) -> Generator[str, None, None]:
        """
        Returns a generator of the names of all of this object's named attributes.

        :return: generator of names of all named attributes
        """
        return (n for n in self.__dict__.keys() if n not in self.reversed_names)
>>>>>>> 8d876e58

    def serialize(self, pretty: bool = False) -> str:
        """
        Generates JSON representation of an object.

        :param pretty: If True, returns string representation with indentation.
        :return: JSON string of the object.
        """
        return json.dumps(self._serialize(), indent=2 if pretty else None, cls=MmifObjectEncoder)

<<<<<<< HEAD
    def _serialize(self, alt_container: Dict = None) -> Union[None, dict]:
        container = alt_container if alt_container is not None else self._unnamed_attributes
=======
    def _serialize(self) -> Union[None, dict]:
        """
        Maps a MMIF object to a plain python dict object,
        rewriting internal keys that start with '_' to
        start with '@' per the JSON-LD schema.

        If a subclass needs special treatment during the mapping, it needs to
        override this method.

        :return: the prepared dictionary
        """
>>>>>>> 8d876e58
        serializing_obj = {}
        try:
            for k, v in container.items():   # pytype: disable=attribute-error
                if v is None:
                    continue
                if isinstance(v, (PSet, PVector, PMap)):
                    v = thaw(v)
                if k.startswith('_'):   # _ as a placeholder ``@`` in json-ld
                    k = f'@{k[1:]}'
                serializing_obj[k] = v
        except AttributeError as e:
            # means _unnamed_attributes is None, so nothing unnamed would be serialized
            pass
        for k, v in self.__dict__.items():
            if k in self.reserved_names or self.is_empty(v):
                continue
            if isinstance(v, (PSet, PVector, PMap)):
                v = thaw(v)
            if k.startswith('_'):       # _ as a placeholder ``@`` in json-ld
                k = f'@{k[1:]}'
            serializing_obj[k] = v
        return serializing_obj

    @staticmethod
    def is_empty(obj) -> bool:
        """
        return True if the obj is None or "emtpy". The emptiness first defined as
        having zero length. But for objects that lack __len__ method, we need
        additional check.
        """
        if obj is None:
            return True
        if hasattr(obj, '__len__') and len(obj) == 0:
            return True
        return False

    @staticmethod
    def _load_json(json_obj: Union[dict, str]) -> dict:
        """
        Maps JSON-format MMIF strings and dicts into Python dicts
        with identifier-compliant keys. To do this, it replaces "@"
        signs in JSON-LD field names with "_" to be python-compliant.

        >>> "_type" in MmifObject._load_json('{ "@type": "some_type", "@value": "some_value"}').keys()
        True
        >>> "_value" in MmifObject._load_json('{ "@type": "some_type", "@value": "some_value"}').keys()
        True

        :param json_str: the JSON data to load and process
        :return: the mapped data as a dict
        """
        def from_atsign(d: Dict[str, Any]) -> dict:
            for k in list(d.keys()):
                if k.startswith('@'):
                    d[f'_{k[1:]}'] = d.pop(k)
            return d

        def deep_from_atsign(d: dict) -> dict:
            new_d = d.copy()
            from_atsign(new_d)
            for key, value in new_d.items():
                if type(value) is dict:
                    new_d[key] = deep_from_atsign(value)
            return new_d

        if type(json_obj) is dict:
            return deep_from_atsign(json_obj)
        elif type(json_obj) is str:
            return json.loads(json_obj, object_hook=from_atsign)
        else:
            raise TypeError(f"tried to load MMIF JSON in a format other than str or dict: {type(json_obj)}")

    def deserialize(self, mmif_json: Union[str, dict]) -> None:
        """
        Takes a JSON-formatted string or a simple `dict` that's json-loaded from
        such a string as an input and populates object's fields with the values
        specified in the input.

        :param mmif_json: JSON-formatted string or dict from such a string
         that represents a MMIF object
        """
        mmif_json = self._load_json(mmif_json)
        self._deserialize(mmif_json)

    def _deserialize(self, input_dict: dict) -> None:
        """
        Maps a plain python dict object to a MMIF object.
        If a subclass needs special treatment during the mapping, it needs to
        override this method.

        This defalt method won't work for generic types (e.g. List[X], Dict[X, Y]).
        For now, lists are abstracted as DataList and dicts are abstracted as XXXMedata classes.
        However, if an attribute uses a generic type (e.g. view_metadata.contains: Dict[str, Contain])
        that class should override _deserialize of its own.

        :param input_dict: the prepared JSON data that defines the object
        """
        for k, v in input_dict.items():
            if self._attribute_classes and k in self._attribute_classes:
                self[k] = self._attribute_classes[k](v)
            else:
                self[k] = v

    def __str__(self) -> str:
        return self.serialize(False)

    def __eq__(self, other) -> bool:
        return isinstance(other, type(self)) and \
               len(DeepDiff(self, other, ignore_order=True, report_repetition=True, exclude_types=[datetime])) == 0

    def __len__(self) -> int:
        return sum([not self.is_empty(self[named]) for named in self._named_attributes()]) \
               + (len(self._unnamed_attributes) if self._unnamed_attributes else 0)

    def __setitem__(self, key, value) -> None:
        if key in self.reserved_names:
            raise KeyError("can't set item on a reserved name")
        if key in self._named_attributes():
            self.__dict__[key] = value
        else:
            self._unnamed_attributes[key] = value   # pytype: disable=unsupported-operands

    def __getitem__(self, key) -> Union['MmifObject', str, datetime]:
        if key in self._named_attributes():
            return self.__dict__[key]
        return self._unnamed_attributes[key]


class FreezableMmifObject(MmifObject):
    reserved_names = MmifObject.reserved_names.add('_frozen')

    def __init__(self, *args, **kwargs) -> None:
        self._frozen = False
        super().__init__(*args, **kwargs)

    def is_frozen(self):
        return self._frozen

    def freeze(self) -> None:
        """
        Shallowly freezes this FreezableMmifObject, preventing attribute assignments with `=`.
        Makes no promises about the mutability of state within the object, only the references
        to that state.

        :return: asdf
        """
        self._frozen = True

    def deep_freeze(self, *additional_containers: str) -> bool:
        """
        Deeply freezes this FreezableMmifObject, calling deep_freeze on all FreezableMmifObjects
        contained as attributes or members of iterable attributes.

        Note: in general, this makes no promises about the mutability of non-FreezableMmifObject
        state within the object. However, if all attributes and members of iterable attributes
        are either Freezable or hashable, this method will return True. Note that whether an object
        is hashable is not a contract of immutability but merely a suggestion, as anyone can
        implement __hash__.

        :param additional_containers: any names of attributes in the object that should have
                                      their contents frozen but not themselves. This is only
                                      used for FreezableDataList and FreezableDataDict classes
                                      to freeze their contents.
        :return: True if all state is either Freezable or Hashable
        """
        fully_frozen = True

        def _pyrsist(element):
            nonlocal fully_frozen

            if isinstance(element, (list, PVector)):
                return pvector(_pyrsist(item) for item in element)
            elif isinstance(element, (dict, PMap)):
                return pmap({key: _pyrsist(value) for key, value in element.items()})
            elif isinstance(element, FreezableMmifObject):
                fully_frozen &= element.deep_freeze()
                return element
            elif element is not None and (not hasattr(element, '__hash__')
                                          or element.__class__.__hash__ in {object.__hash__, None}):
                # element is most likely mutable and not freezable
                fully_frozen = False
                return element
            else:
                # element is most likely immutable
                return element

        # freeze unnamed attributes if there are any
        if hasattr(self, '_unnamed_attributes') and self._unnamed_attributes is not None:
            self._unnamed_attributes = _pyrsist(self._unnamed_attributes)

        # freeze named attributes
        for name in self._named_attributes():
            self.__setattr__(name, _pyrsist(self.__getattribute__(name)))

        # freeze additional containers passed in (currently only used for DataLists and DataDicts
        # to freeze contents of _items without destroying insertion order by converting to a PMap)
        for name in additional_containers:
            container = self.__getattribute__(name)
            if isinstance(container, dict):
                iter_pairs = container.items()
            elif isinstance(container, list):
                iter_pairs = enumerate(container)
            else:
                raise ValueError("additional_containers should only be of types dict or list")
            for key, value in iter_pairs:
                container[key] = _pyrsist(value)

        self.freeze()

        return fully_frozen

    def __setattr__(self, name, value) -> None:
        """
        Overrides object.__setattr__(self, name, value) to prevent
        attribute assignment if the object has been frozen.

        :param name: the attribute name
        :param value: the desired value
        """
        if '_frozen' not in self.__dict__ or not self._frozen:
            object.__setattr__(self, name, value)
        else:
            raise TypeError("frozen FreezableMmifObject should be immutable")

    def __setitem__(self, key, value):
        """
        Overrides the __setitem__ method of  to
        prevent item assignment if the object has been frozen.

        :param key: t
        :param value:
        :return:
        """
        if '_frozen' not in self.__dict__ or not self._frozen:
            setitem = super().__setitem__
            if logging.getLogger().level == logging.DEBUG:
                logging.debug(setitem)
            setitem(key, value)
        else:
            raise TypeError("frozen FreezableMmifObject should be immutable")


class MmifObjectEncoder(json.JSONEncoder):
    """
    Encoder class to define behaviors of de-/serialization
    """

    def default(self, obj: 'MmifObject'):
        """
        Overrides default encoding behavior to prioritize :func:`MmifObject.serialize()`.
        """
        if hasattr(obj, '_serialize'):
            return obj._serialize()
        elif hasattr(obj, 'isoformat'):         # for datetime objects
            return obj.isoformat()
        elif hasattr(obj, '__str__'):
            return str(obj)
        else:
            return json.JSONEncoder.default(self, obj)


class DataList(MmifObject, Generic[T]):
    """
    The DataList class is an abstraction that represents the
    various lists found in a MMIF file, such as media, submedia,
    views, and annotations.

    :param Union[str, list] mmif_obj: the data that the list contains
    """
    def __init__(self, mmif_obj: Union[str, list] = None):
        self.reserved_names = self.reserved_names.add('_items')
        self._items: Dict[str, T] = dict()
        self.disallow_additional_properties()
        if mmif_obj is None:
            mmif_obj = []
        super().__init__(mmif_obj)

<<<<<<< HEAD
    def _serialize(self, *args, **kwargs) -> list:
        return list(super()._serialize(self._items).values())
=======
    def _serialize(self) -> list:
        """
        Internal serialization method. Returns a list.

        :return: list of the values of the internal dictionary.
        """
        return list(self.items.values())
>>>>>>> 8d876e58

    def deserialize(self, mmif_json: Union[str, list]) -> None:
        """
        Passes the input data into the internal deserializer.
        """
        if isinstance(mmif_json, str):
            mmif_json = json.loads(mmif_json)
        self._deserialize(mmif_json)

    def _deserialize(self, input_dict: dict) -> None:
        raise NotImplementedError()

    def get(self, key: str) -> Optional[T]:
        """
        Standard dictionary-style get() method, albeit with no ``default``
        parameter. Relies on the implementation of __getitem__.

        Will return ``None`` if the key is not found.

        :param key: the key to search for
        :return: the value matching that key
        """
        try:
            return self[key]
        except KeyError:
            return None

    def _append_with_key(self, key: str, value: T, overwrite=False) -> None:
<<<<<<< HEAD
        if not overwrite and key in self._items:
=======
        """
        Internal method for appending a key-value pair. Subclasses should
        implement an append() method that extracts a key from the list data
        or generates a key programmatically (such as an index), depending
        on the data type.

        :param key: the desired key to append
        :param value: the value associated with the key
        :param overwrite: if set to True, will overwrite an existing K-V pair
         if the key already exists. Otherwise, raises a KeyError.
        :raise KeyError: if ``overwrite`` is False and the ``key`` is already
         present in the DataList.
        :return: None
        """
        if not overwrite and key in self.items:
>>>>>>> 8d876e58
            raise KeyError(f"Key {key} already exists")
        else:
            self[key] = value

<<<<<<< HEAD
    def append(self, value, overwrite):
        raise NotImplementedError()

    def __getitem__(self, key: str):
        if key not in self.reserved_names:
            return self._items.__getitem__(key)
        else:
            return self.__dict__[key]
=======
    def __getitem__(self, key: str) -> T:
        return self.items.__getitem__(key)
>>>>>>> 8d876e58

    def __setitem__(self, key: str, value: T):
        if key not in self.reserved_names:
            self._items.__setitem__(key, value)
        else:
            super().__setitem__(key, value)

<<<<<<< HEAD
    def __iter__(self):
        return self._items.values().__iter__()

    def __len__(self):
        return self._items.__len__()

    def __reversed__(self):
        return reversed(list(self._items.values()))

    def __contains__(self, item):
        return item in self._items


class FreezableDataList(FreezableMmifObject, DataList[T]):
    def _deserialize(self, input_dict: dict) -> None:
        raise NotImplementedError()

    def deep_freeze(self, *args, **kwargs) -> bool:
        return super().deep_freeze('_items')


class DataDict(MmifObject, Generic[T]):
    def __init__(self, mmif_obj: Union[str, dict] = None):
        self.reserved_names = self.reserved_names.add('_items')
        self._items: Dict[str, T] = dict()
        self.disallow_additional_properties()
        if mmif_obj is None:
            mmif_obj = {}
        super().__init__(mmif_obj)

    def _serialize(self, *args, **kwargs) -> dict:
        return super()._serialize(self._items)

    def deserialize(self, mmif_json: Union[str, dict]) -> None:
        if isinstance(mmif_json, str):
            mmif_json = json.loads(mmif_json)
        self._deserialize(mmif_json)

    def _deserialize(self, input_dict: dict) -> None:
        raise NotImplementedError()

    def get(self, key: str) -> Optional[T]:
        return self._items.get(key)

    def _append_with_key(self, key: str, value: T, overwrite=False) -> None:
        if not overwrite and key in self._items:
            raise KeyError(f"Key {key} already exists")
        else:
            self[key] = value

    def update(self, other, overwrite):
        raise NotImplementedError()

    def items(self):
        return self._items.items()

    def keys(self):
        return self._items.keys()

    def values(self):
        return self._items.values()

    def __getitem__(self, key: str):
        if key not in self.reserved_names:
            return self._items.__getitem__(key)
        else:
            return self.__dict__[key]

    def __setitem__(self, key: str, value: T):
        if key not in self.reserved_names:
            self._items.__setitem__(key, value)
        else:
            super().__setitem__(key, value)

    def __iter__(self):
        return self._items.__iter__()

    def __len__(self):
        return self._items.__len__()

    def __contains__(self, item):
        return item in self._items


class FreezableDataDict(FreezableMmifObject, DataDict[T]):
    def _deserialize(self, input_dict: dict) -> None:
        raise NotImplementedError()

    def deep_freeze(self, *args, **kwargs) -> bool:
        return super().deep_freeze('_items')
=======
    def __iter__(self) -> Iterator[T]:
        return self.items.values().__iter__()

    def __len__(self) -> int:
        return self.items.__len__()

    def __reversed__(self) -> Iterator[T]:
        return reversed(list(self.items.values()))

    def __contains__(self, item) -> bool:
        return item in self.items
>>>>>>> 8d876e58
<|MERGE_RESOLUTION|>--- conflicted
+++ resolved
@@ -1,6 +1,3 @@
-<<<<<<< HEAD
-import logging
-=======
 """
 The :mod:`model` module contains the classes used to represent an
 abstract MMIF object as a live Python object.
@@ -15,17 +12,13 @@
 for the different components of MMIF is added in the subclasses.
 """
 
->>>>>>> 8d876e58
+import logging
 import json
 from pyrsistent import pvector, m, pmap, s, PVector, PMap, PSet, thaw
 from datetime import datetime
 
 from deepdiff import DeepDiff
-<<<<<<< HEAD
-from typing import Union, Any, Dict, Optional, TypeVar, Generic
-=======
 from typing import Union, Any, Dict, Optional, TypeVar, Generic, Type, Generator, Iterator
->>>>>>> 8d876e58
 
 T = TypeVar('T')
 
@@ -79,12 +72,8 @@
      If not given, an empty object will be initialized, sometimes with
      an ID value automatically generated, based on its parent object.
     """
-<<<<<<< HEAD
+    
     reserved_names: PSet = s('reserved_names', '_unnamed_attributes', '_attribute_classes')
-=======
-
-    reversed_names = ['_unnamed_attributes', '_attribute_classes']
->>>>>>> 8d876e58
     _unnamed_attributes: Optional[dict]
     _attribute_classes: PMap = m()  # Mapping: str -> Type
 
@@ -101,18 +90,13 @@
         """
         self._unnamed_attributes = None
 
-<<<<<<< HEAD
-    def _named_attributes(self):
+    def _named_attributes(self) -> Generator[str, None, None]:
+        """
+        Returns a generator of the names of all of this object's named attributes.
+
+        :return: generator of names of all named attributes
+        """
         return (n for n in self.__dict__.keys() if n not in self.reserved_names)
-=======
-    def _named_attributes(self) -> Generator[str, None, None]:
-        """
-        Returns a generator of the names of all of this object's named attributes.
-
-        :return: generator of names of all named attributes
-        """
-        return (n for n in self.__dict__.keys() if n not in self.reversed_names)
->>>>>>> 8d876e58
 
     def serialize(self, pretty: bool = False) -> str:
         """
@@ -123,11 +107,7 @@
         """
         return json.dumps(self._serialize(), indent=2 if pretty else None, cls=MmifObjectEncoder)
 
-<<<<<<< HEAD
     def _serialize(self, alt_container: Dict = None) -> Union[None, dict]:
-        container = alt_container if alt_container is not None else self._unnamed_attributes
-=======
-    def _serialize(self) -> Union[None, dict]:
         """
         Maps a MMIF object to a plain python dict object,
         rewriting internal keys that start with '_' to
@@ -138,7 +118,7 @@
 
         :return: the prepared dictionary
         """
->>>>>>> 8d876e58
+        container = alt_container if alt_container is not None else self._unnamed_attributes
         serializing_obj = {}
         try:
             for k, v in container.items():   # pytype: disable=attribute-error
@@ -416,18 +396,13 @@
             mmif_obj = []
         super().__init__(mmif_obj)
 
-<<<<<<< HEAD
     def _serialize(self, *args, **kwargs) -> list:
+        """
+        Internal serialization method. Returns a list.
+
+        :return: list of the values of the internal dictionary.
+        """
         return list(super()._serialize(self._items).values())
-=======
-    def _serialize(self) -> list:
-        """
-        Internal serialization method. Returns a list.
-
-        :return: list of the values of the internal dictionary.
-        """
-        return list(self.items.values())
->>>>>>> 8d876e58
 
     def deserialize(self, mmif_json: Union[str, list]) -> None:
         """
@@ -456,9 +431,6 @@
             return None
 
     def _append_with_key(self, key: str, value: T, overwrite=False) -> None:
-<<<<<<< HEAD
-        if not overwrite and key in self._items:
-=======
         """
         Internal method for appending a key-value pair. Subclasses should
         implement an append() method that extracts a key from the list data
@@ -473,13 +445,11 @@
          present in the DataList.
         :return: None
         """
-        if not overwrite and key in self.items:
->>>>>>> 8d876e58
+        if not overwrite and key in self._items:
             raise KeyError(f"Key {key} already exists")
         else:
             self[key] = value
 
-<<<<<<< HEAD
     def append(self, value, overwrite):
         raise NotImplementedError()
 
@@ -488,10 +458,6 @@
             return self._items.__getitem__(key)
         else:
             return self.__dict__[key]
-=======
-    def __getitem__(self, key: str) -> T:
-        return self.items.__getitem__(key)
->>>>>>> 8d876e58
 
     def __setitem__(self, key: str, value: T):
         if key not in self.reserved_names:
@@ -499,17 +465,16 @@
         else:
             super().__setitem__(key, value)
 
-<<<<<<< HEAD
-    def __iter__(self):
+    def __iter__(self) -> Iterator[T]:
         return self._items.values().__iter__()
 
-    def __len__(self):
+    def __len__(self) -> int:
         return self._items.__len__()
 
-    def __reversed__(self):
+    def __reversed__(self) -> Iterator[T]:
         return reversed(list(self._items.values()))
 
-    def __contains__(self, item):
+    def __contains__(self, item) -> bool:
         return item in self._items
 
 
@@ -589,17 +554,4 @@
         raise NotImplementedError()
 
     def deep_freeze(self, *args, **kwargs) -> bool:
-        return super().deep_freeze('_items')
-=======
-    def __iter__(self) -> Iterator[T]:
-        return self.items.values().__iter__()
-
-    def __len__(self) -> int:
-        return self.items.__len__()
-
-    def __reversed__(self) -> Iterator[T]:
-        return reversed(list(self.items.values()))
-
-    def __contains__(self, item) -> bool:
-        return item in self.items
->>>>>>> 8d876e58
+        return super().deep_freeze('_items')