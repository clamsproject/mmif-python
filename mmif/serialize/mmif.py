--- conflicted
+++ resolved
@@ -16,37 +16,23 @@
 
 
 class Mmif(MmifObject):
-<<<<<<< HEAD
     """
     MmifObject that represents a full MMIF file.
     """
 
-    # TODO (krim @ 7/6/20): maybe need IRI/URI as a python class for typing?
-    _context: str
-    metadata: Dict[str, str]
-    media: List['Medium']
-    views: List['View']
-
-    def __init__(self, mmif_obj: Union[str, dict] = None, validate: bool = True):
+    view_prefix: ClassVar[str] = 'v_'
+
+    def __init__(self, mmif_obj: Union[str, dict] = None, validate: bool = True) -> None:
         """
         Constructs a MMIF object.
         :param mmif_obj: the JSON-LD data
         :param validate: whether to validate the data against the MMIF JSON-LD schema.
         """
-        self._context = ''
-        self.metadata = {}
-        self.media = []
-        self.views = []
-=======
-    view_prefix: ClassVar[str] = 'v_'
-
-    def __init__(self, mmif_obj: Union[str, dict] = None, validate: bool = True) -> None:
         # TODO (krim @ 7/6/20): maybe need IRI/URI as a python class for typing?
         self._context: str = ''
         self.metadata: MmifMetadata = MmifMetadata()
         self.media: MediaList = MediaList()
         self.views: ViewsList = ViewsList()
->>>>>>> 1cd78171
         if validate:
             self.validate(mmif_obj)
         self.disallow_additional_properties()
@@ -56,27 +42,10 @@
         }
         super().__init__(mmif_obj)
 
-<<<<<<< HEAD
-    def _deserialize(self, input_dict: dict) -> None:
-        """
-        Maps a plain python dict object to a MMIF object.
-
-        Extracts _context and metadata fields and processes media and views lists
-        into lists of Medium and View objects.
-
-        :param input_dict: the preprocessed MMIF dict
-        :return: None
-        """
-        self._context = input_dict['_context']
-        self.metadata = input_dict['metadata']
-        self.media = [Medium(m) for m in input_dict['media']]
-        self.views = [View(v) for v in input_dict['views']]
-
     @staticmethod
     def validate(json_str: Union[str, dict]) -> None:
         """
         Validates a MMIF JSON-LD object against the MMIF Schema.
-
         Note that this method operates before processing by MmifObject._load_str,
         so it expects @ and not _ for the JSON-LD @-keys.
 
@@ -84,10 +53,6 @@
         :param json_str: a MMIF JSON-LD dict or string
         :return: None
         """
-=======
-    @staticmethod
-    def validate(json_str: Union[str, dict]) -> None:
->>>>>>> 1cd78171
         # NOTE that schema file first needs to be copied to resources directory
         # this is automatically done via setup.py, so for users this shouldn't be a matter
 
@@ -98,21 +63,12 @@
             json_str = json.loads(json_str)
         jsonschema.validate(json_str, schema)
 
-<<<<<<< HEAD
-    def new_view_id(self):
+    def new_view_id(self) -> str:
         """
         Fetches an ID for a new view.
+
         :return: the ID
         """
-        return 'v_' + str(len(self.views))
-
-    def new_view(self) -> View:
-        """
-        Creates an empty view with a new ID and appends it to the views list.
-        :return: a reference to the new View object
-        """
-=======
-    def new_view_id(self) -> str:
         index = len(self.views)
         new_id = self.view_prefix + str(index)
         while new_id in self.views:
@@ -121,85 +77,41 @@
         return new_id
 
     def new_view(self) -> View:
->>>>>>> 1cd78171
+        """
+        Creates an empty view with a new ID and appends it to the views list.
+
+        :return: a reference to the new View object
+        """
         new_view = View()
         new_view.id = self.new_view_id()
         new_view.metadata.timestamp = datetime.now()
         self.views.append(new_view)
         return new_view
 
-<<<<<<< HEAD
-    def add_media(self, medium: Medium) -> None:
+    def add_view(self, view: View, overwrite=False) -> None:
+        """
+        Appends a View object to the views list.
+
+        Fails if there is already a view with the same ID in the MMIF object.
+
+        :param view: the Medium object to add
+        :param overwrite: if set to True, will overwrite
+                          an existing view with the same ID
+        :return: None
+        """
+        self.views.append(view, overwrite)
+
+    def add_medium(self, medium: Medium, overwrite=False) -> None:
         """
         Appends a Medium object to the media list.
 
-        Fails if there is already a medium of the same type in the MMIF object.
+        Fails if there is already a medium with the same ID in the MMIF object.
 
         :param medium: the Medium object to add
+        :param overwrite: if set to True, will overwrite
+                          an existing view with the same ID
         :return: None
         """
-        try:
-            self.get_medium_location(medium.type)
-        # TODO (krim @ 10/7/2018): if get_m_location returns, raise "already exists" error
-        except Exception:
-            self.media.append(medium)
-
-    def get_medium_location(self, md_type: str) -> str:
-        """
-        Finds the location of the medium in the MMIF object of the given type.
-        :param md_type: the type to search for
-        :return: the value of the location field in the corresponding medium
-        """
-        for medium in self.media:
-            if medium["type"] == md_type:
-                return medium["location"]
-        raise Exception("{} type media not found".format(md_type))
-
-    def get_medium_by_id(self, id: str) -> 'Medium':
-        """
-        Finds a Medium object with the given ID.
-        :param id: the ID to search for
-        :return: a reference to the corresponding medium, if it exists
-        :raises Exception: if there is no corresponding medium
-        """
-        for medium in self.media:
-            if medium.id == id:
-                return medium
-        raise Exception("{} medium not found".format(id))
-
-    def get_view_by_id(self, id: str) -> 'View':
-        """
-        Finds a View object with the given ID.
-        :param id: the ID to search for
-        :return: a reference to the corresponding view, if it exists
-        :raises Exception: if there is no corresponding view
-        """
-        for view in self.views:
-            if view.id == id:
-                return view
-        raise Exception("{} view not found".format(id))
-
-    def get_all_views_contain(self, at_type: str) -> List[View]:
-        """
-        Returns the list of all views in the MMIF if a given type
-        type is present in that view's 'contains' metadata.
-        :param at_type: the type to check for
-        :return: the list of views that contain the type
-        """
-        return [view for view in self.views if at_type in view.metadata.contains]
-
-    def get_view_contains(self, at_type: str):
-        """
-        Returns the last view appended that contains the given
-        type in its 'contains' metadata.
-        :param at_type: the type to check for
-        :return: the view, or None if the type is not found
-        """
-=======
-    def add_view(self, view: View, overwrite=False) -> None:
-        self.views.append(view, overwrite)
-
-    def add_medium(self, medium: Medium, overwrite=False) -> None:
         self.media.append(medium, overwrite)
 
     def get_media_by_source_view_id(self, source_vid: str = None) -> List[Medium]:
@@ -211,50 +123,93 @@
         ``source`` field can be either ``view_id`` or ``view_id``:``annotation_id``.
         In either case, this method will return all medium objects that generated
         from a view.
+
+        :param source_vid:
+        :return:
         """
         return [medium for medium in self.media
                 if medium.metadata.source is not None and medium.metadata.source.split(':')[0] == source_vid]
 
     def get_media_by_app(self, app_id: str) -> List[Medium]:
+        """
+
+        :param app_id:
+        :return:
+        """
         return [medium for medium in self.media if medium.metadata.app == app_id]
 
     def get_media_by_metadata(self, metadata_key: str, metadata_value: str) -> List[Medium]:
         """
-        Method to retrieve media by an arbitrary key-value pair in the medium metadata objects
+
+        :param metadata_key:
+        :param metadata_value:
+        :return:
         """
         return [medium for medium in self.media if medium.metadata[metadata_key] == metadata_value]
 
     def get_media_locations(self, m_type: str) -> List[str]:
         """
         This method returns the file paths of media of given type.
+
+        :param m_type: the type to search for
+        :return: a list of the values of the location fields in the corresponding media
         """
         return [medium.location for medium in self.media if medium.type == m_type and len(medium.location) > 0]
 
     def get_medium_location(self, m_type: str) -> str:
         """
-        Method to get the location of *first* medium of given type.
+        Finds the location of the medium in the MMIF object of the given type.
+
+        :param m_type: the type to search for
+        :return: the value of the location field in the corresponding medium
         """
         # TODO (krim @ 8/10/20): Is returning the first location desirable?
         locations = self.get_media_locations(m_type)
         return locations[0] if len(locations) > 0 else None
 
     def get_medium_by_id(self, req_med_id: str) -> Medium:
+        """
+        Finds a Medium object with the given ID.
+
+        :param req_med_id: the ID to search for
+        :return: a reference to the corresponding medium, if it exists
+        :raises Exception: if there is no corresponding medium
+        """
         result = self.media.get(req_med_id)
         if result is None:
             raise KeyError("{} medium not found".format(req_med_id))
         return result
 
     def get_view_by_id(self, req_view_id: str) -> View:
+        """
+        Finds a View object with the given ID.
+        :param req_view_id: the ID to search for
+        :return: a reference to the corresponding view, if it exists
+        :raises Exception: if there is no corresponding view
+        """
         result = self.views.get(req_view_id)
         if result is None:
             raise KeyError("{} view not found".format(req_view_id))
         return result
 
     def get_all_views_contain(self, at_type: str) -> List[View]:
+        """
+        Returns the list of all views in the MMIF if a given type
+        type is present in that view's 'contains' metadata.
+
+        :param at_type: the type to check for
+        :return: the list of views that contain the type
+        """
         return [view for view in self.views if at_type in view.metadata.contains]
 
     def get_view_contains(self, at_type: str) -> Optional[View]:
->>>>>>> 1cd78171
+        """
+        Returns the last view appended that contains the given
+        type in its 'contains' metadata.
+
+        :param at_type: the type to check for
+        :return: the view, or None if the type is not found
+        """
         # will return the *latest* view
         # works as of python 3.6+ (checked by setup.py) because dicts are deterministically ordered by insertion order
         for view in reversed(self.views):
