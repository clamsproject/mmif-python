#! /usr/bin/env python3
import os
import shutil
import subprocess
import importlib
import sys
from os.path import join as pjoin
from typing import Union

import setuptools.command.build_py
import setuptools.command.develop

import mmif  # this imports `mmif` directory as a sibling, not `mmif` site-package


def do_not_edit_warning(dirname):
    with open(pjoin(dirname, 'do-not-edit.txt'), 'w') as warning:
        warning.write("Contents of this directory is automatically generated and should not be manually edited.\n")
        warning.write("Any manual changes will be wiped at next build time.\n")


def generate_subpack(pack_name, mod_name, init_contents=""):
    mod_dir = pjoin(pack_name, mod_name)
    shutil.rmtree(mod_dir, ignore_errors=True)
    os.makedirs(mod_dir, exist_ok=True)
    do_not_edit_warning(mod_dir)
    mod_init = open(pjoin(mod_dir, '__init__.py'), 'w')
    mod_init.write(init_contents)
    mod_init.close()
    return mod_dir


def get_matching_gittag(version: str):
    vmaj, vmin, vpat = version.split('.')[0:3]
    tags = subprocess.check_output(['git', 'tag']).decode().split('\n')
    # sort and return highest version
    return \
        sorted([tag for tag in tags if f'{vmaj}.{vmin}.' in tag],
               key=lambda x: int(x.split('.')[-1]))[-1]


def get_file_contents_at_tag(tag, filepath: str) -> bytes:
    return subprocess.check_output(['git', 'show', f'{tag}:{filepath}'])


def write_res_file(res_dir: str, res_name: str, res_data: Union[bytes, str]):
    open_ops = 'wb' if type(res_data) == bytes else 'w'
    res_file = open(pjoin(res_dir, res_name), open_ops)
    res_file.write(res_data)
    res_file.close()

<<<<<<< HEAD

# TODO (krim @ 6/30/20): this string value should be read from existing source (e.g. `VERSION` file)
# however, as SDK version is only partially bound to the MMIF "VERSION", need to come up with a separate source
version = '0.1.0'
=======
def dev_ver(ver, devver=1):
    vmaj, vmac, vpat = map(int, ver.split('.'))
    return '.'.join(map(str, [vmaj, vmac, vpat+1, f'dev{devver}']))

def bump_ver(ver):
    new_ver = input(f"Current version is {ver}, please enter new version (default: increase *patch* level by 1): ")
    if len(new_ver) == 0:
        vmaj, vmac, vpat = map(int, ver.split('.'))
        new_ver = '.'.join(map(str, [vmaj, vmac, vpat+1]))
    return new_ver

# note that `VERSION` file is not included in bdist - bdist should alreay have `mmif._ver_pkg` properly set
with open('VERSION', 'r') as version_f:
    version = version_f.read().strip()
    if 'develop' in sys.argv:
        version = dev_ver(version)
    elif 'bump' in sys.argv:
        version = bump_ver(version)
        sys.argv.remove('bump')
# the above will generate a new __version__ value based on VERSION file
# but as `mmif` package is already imported at the top,
# mmif.__version__ is not updated, so we need to reload the package
>>>>>>> d499b728
generate_subpack(mmif.__name__, mmif._ver_pkg, f'__version__ = "{version}"')
importlib.reload(mmif)

def prep_ext_files(setuptools_cmd):
    ori_run = setuptools_cmd.run

<<<<<<< HEAD
# assuming build only happens inside the `mmif` git repository
gittag = get_matching_gittag(f'spec-{version}')
=======
    def mod_run(self):
        # assuming build only happens inside the `mmif` git repository
        gittag = get_matching_gittag(version)
        # making resources into a python package so that `pkg_resources` can access resource files
        res_dir = generate_subpack(mmif.__name__, mmif._res_pkg)
        # and write resource files
        write_res_file(res_dir, mmif._schema_res_name, get_file_contents_at_tag(gittag, mmif._schema_res_oriname))
        write_res_file(res_dir, mmif._vocab_res_name, get_file_contents_at_tag(gittag, mmif._vocab_res_oriname))
        ori_run(self)

    setuptools_cmd.run = mod_run
    return setuptools_cmd


@prep_ext_files
class SdistCommand(setuptools.command.sdist.sdist):
    pass


@prep_ext_files
class BuildCommand(setuptools.command.build_py.build_py):
    pass

@prep_ext_files
class DevelopCommand(setuptools.command.develop.develop):
    pass
>>>>>>> d499b728


with open('README.md') as readme:
    long_desc = readme.read()

with open('requirements.txt') as requirements:
    requires = requirements.readlines()

setuptools.setup(
    name="mmif-python",
    version=mmif.__version__,
    author="Brandeis Lab for Linguistics and Computation",
    author_email="admin@clams.ai",
    description="Python implementation of MultiMedia Interchange Format specification. (https://mmif.clams.ai)",
    long_description=long_desc,
    long_description_content_type="text/markdown",
    url="https://mmif.clams.ai",
    packages=setuptools.find_packages(),
    cmdclass={
        'sdist': SdistCommand,
        'develop': DevelopCommand,
        'build_py': BuildCommand,
    },
    # this is for *building*, building (build, bdist_*) doesn't get along with MANIFEST.in
    # so using this param explicitly is much safer implementation
    package_data={
        'mmif': ['res/*'],
    },
    install_requires=requires,
    extras_require={
        'dev': [
            'pytest',
            'pytest-pep8',
            'pytest-cov',
            'pytype',
        ]
    },
    python_requires='>=3.6',
    classifiers=[
        'Development Status :: 2 - Pre-Alpha',
        'Intended Audience :: Developers ',
        'License :: OSI Approved :: Apache Software License',
        'Programming Language :: Python :: 3 :: Only',
    ],
)<|MERGE_RESOLUTION|>--- conflicted
+++ resolved
@@ -49,12 +49,6 @@
     res_file.write(res_data)
     res_file.close()
 
-<<<<<<< HEAD
-
-# TODO (krim @ 6/30/20): this string value should be read from existing source (e.g. `VERSION` file)
-# however, as SDK version is only partially bound to the MMIF "VERSION", need to come up with a separate source
-version = '0.1.0'
-=======
 def dev_ver(ver, devver=1):
     vmaj, vmac, vpat = map(int, ver.split('.'))
     return '.'.join(map(str, [vmaj, vmac, vpat+1, f'dev{devver}']))
@@ -77,17 +71,12 @@
 # the above will generate a new __version__ value based on VERSION file
 # but as `mmif` package is already imported at the top,
 # mmif.__version__ is not updated, so we need to reload the package
->>>>>>> d499b728
 generate_subpack(mmif.__name__, mmif._ver_pkg, f'__version__ = "{version}"')
 importlib.reload(mmif)
 
 def prep_ext_files(setuptools_cmd):
     ori_run = setuptools_cmd.run
 
-<<<<<<< HEAD
-# assuming build only happens inside the `mmif` git repository
-gittag = get_matching_gittag(f'spec-{version}')
-=======
     def mod_run(self):
         # assuming build only happens inside the `mmif` git repository
         gittag = get_matching_gittag(version)
@@ -114,7 +103,6 @@
 @prep_ext_files
 class DevelopCommand(setuptools.command.develop.develop):
     pass
->>>>>>> d499b728
 
 
 with open('README.md') as readme:
