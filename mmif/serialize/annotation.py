from typing import Union, Optional

from .model import MmifObject

__all__ = ['Annotation', 'AnnotationProperties']


class Annotation(MmifObject):
    properties: 'AnnotationProperties'
    _type: str

    def __init__(self, anno_obj: Union[str, dict] = None):
        self._type = ''
        self.properties = AnnotationProperties()
        super().__init__(anno_obj)

    @property
    def at_type(self):
        return self._type

    @at_type.setter
    def at_type(self, at_type: str):
        self._type = at_type

    @property
    def id(self) -> str:
        return self.properties.id

    @id.setter
    def id(self, aid: str) -> None:
        self.properties.id = aid

    def _deserialize(self, input_dict: dict) -> None:
        self._type = input_dict['_type']
        self.properties = AnnotationProperties(input_dict['properties'])
        
    def _serialize(self) -> dict:
        intermediate = super()._serialize()
        intermediate.update(properties=self.properties._serialize())
        return intermediate

    def add_property(self, name: str, value: str) -> None:
        self.properties[name] = value


class AnnotationProperties(MmifObject):
<<<<<<< HEAD
    properties: dict

    def __init__(self, mmif_obj: Union[str, dict] = None):
        if mmif_obj is None:
            mmif_obj = {}
        super().__init__(mmif_obj)

    @property
    def id(self):
        return self.properties['id']

    @id.setter
    def id(self, aid: str):
=======
    id: str
    properties: dict

    def __init__(self, mmif_obj: Union[str, dict] = None):
        self.properties = {}
        super().__init__(mmif_obj)

    @property
    def id(self):  # type: ignore
        return self.properties['id']

    @id.setter
    def id(self, aid):  # type: ignore
>>>>>>> d4f4f9b2
        self.properties['id'] = aid

    def _deserialize(self, input_dict: dict) -> None:
        self.properties = input_dict

    def _serialize(self):
        return MmifObject(self.properties)._serialize()

    def __setitem__(self, key, value):
        self.properties[key] = value

    def __getitem__(self, key):
        return self.properties[key]<|MERGE_RESOLUTION|>--- conflicted
+++ resolved
@@ -44,21 +44,6 @@
 
 
 class AnnotationProperties(MmifObject):
-<<<<<<< HEAD
-    properties: dict
-
-    def __init__(self, mmif_obj: Union[str, dict] = None):
-        if mmif_obj is None:
-            mmif_obj = {}
-        super().__init__(mmif_obj)
-
-    @property
-    def id(self):
-        return self.properties['id']
-
-    @id.setter
-    def id(self, aid: str):
-=======
     id: str
     properties: dict
 
@@ -72,7 +57,6 @@
 
     @id.setter
     def id(self, aid):  # type: ignore
->>>>>>> d4f4f9b2
         self.properties['id'] = aid
 
     def _deserialize(self, input_dict: dict) -> None:
