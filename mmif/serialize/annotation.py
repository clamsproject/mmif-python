"""
The :mod:`annotation` module contains the classes used to represent a
MMIF annotation as a live Python object.

In MMIF, annotations are created by apps in a pipeline as a part
of a view. For documentation on how views are represented, see
:mod:`mmif.serialize.view`.
"""
import itertools
import pathlib
from typing import Union, Dict, List, Type, Optional, Iterator, MutableMapping
from urllib.parse import urlparse

from mmif.vocabulary import ThingTypesBase, DocumentTypesBase
from .model import MmifObject

__all__ = ['Annotation', 'AnnotationProperties', 'Document', 'DocumentProperties', 'Text']

from .. import DocumentTypes

JSON_COMPATIBLE_PRIMITIVES: Type = Union[str, int, float, bool, None]


class Annotation(MmifObject):
    """
    MmifObject that represents an annotation in a MMIF view.
    """

    def __init__(self, anno_obj: Optional[Union[bytes, str, dict]] = None) -> None:
        self._type: ThingTypesBase = ThingTypesBase('')
        if not hasattr(self, 'properties'):  # don't overwrite DocumentProperties on super() call
            self.properties: AnnotationProperties = AnnotationProperties()
            self._attribute_classes = {'properties': AnnotationProperties}
        self.disallow_additional_properties()
        self._required_attributes = ["_type", "properties"]
        super().__init__(anno_obj)
    
    def _deserialize(self, input_dict: dict) -> None:
        self.at_type = input_dict.pop('_type')
        # TODO (krim @ 6/1/21): If annotation IDs must follow a certain string format,
        # (e.g. currently auto-generated IDs will always have "prefix"_"number" format)
        # here is the place to parse formatted IDs and store prefixes in the parent mmif object. 
        # (see https://github.com/clamsproject/mmif/issues/64#issuecomment-849241309 for discussion)
        super()._deserialize(input_dict)
        
    def is_type(self, at_type: Union[str, ThingTypesBase]) -> bool:
        """
        Check if the @type of this object matches.
        """
        return self.at_type == at_type

    @property
    def at_type(self) -> ThingTypesBase:
        return self._type

    @at_type.setter
    def at_type(self, at_type: Union[str, ThingTypesBase]) -> None:
        if isinstance(at_type, str):
            self._type = ThingTypesBase.from_str(at_type)
        else:
            self._type = at_type

    @property
    def id(self) -> str:
        return self.properties.id

    @id.setter
    def id(self, aid: str) -> None:
        self.properties.id = aid

    def add_property(self, name: str,
                     value: Union[JSON_COMPATIBLE_PRIMITIVES,
                                  List[JSON_COMPATIBLE_PRIMITIVES],
                                  List[List[JSON_COMPATIBLE_PRIMITIVES]]
                    ]) -> None:
        """
        Adds a property to the annotation's properties.
        :param name: the name of the property
        :param value: the property's desired value
        :return: None
        """
        json_primitives = lambda x:isinstance(x, JSON_COMPATIBLE_PRIMITIVES.__args__)
        if json_primitives(value) or (
                isinstance(value,list)
                and all(map(json_primitives, value)) or (
                        all(map(lambda elem: isinstance(elem, list), value))
                        and map(json_primitives, [subelem for elem in value for subelem in elem])
                )
        ):
            self.properties[name] = value
        else:
            raise ValueError("Property values cannot be a complex object. It must be "
                             "either string, number, boolean, None, or a list of them."
                             f"(\"{name}\": \"{str(value)}\"")

    def is_document(self):
        return isinstance(self.at_type, DocumentTypesBase)


class Document(Annotation):
    """
    Document object that represents a single document in a MMIF file.

    A document is identified by an ID, and contains certain attributes
    and potentially contains the contents of the document itself,
    metadata about how the document was created, and/or a list of
    subdocuments grouped together logically.

    If ``document_obj`` is not provided, an empty Document will be generated.

    :param document_obj: the JSON data that defines the document
    """
    def __init__(self, doc_obj: Optional[Union[bytes, str, dict]] = None) -> None:
        self._parent_view_id = ''
        self._type: Union[str, DocumentTypesBase] = ''
        self.properties: DocumentProperties = DocumentProperties()
        self.disallow_additional_properties()
        self._attribute_classes = {'properties': DocumentProperties}
        super().__init__(doc_obj)

    @property
    def parent(self) -> str:
        return self._parent_view_id

    @parent.setter
    def parent(self, parent_view_id: str) -> None:
        # I want to make this to accept `View` object as an input too,
        # but import `View` will break the code due to circular imports
        self._parent_view_id = parent_view_id

    def add_property(self, name: str,
                     value: Union[JSON_COMPATIBLE_PRIMITIVES,
                                  List[JSON_COMPATIBLE_PRIMITIVES]]) -> None:
        if name == "text":
            self.properties.text = Text(value)
        elif name == "location":
            self.location = value
        else:
            super().add_property(name, value)

    @property
    def text_language(self) -> str:
        if self.at_type == DocumentTypes.TextDocument:
            return self.properties.text_language
        else:
            raise ValueError("Only TextDocument can have `text` field.")

    @text_language.setter
    def text_language(self, lang_code: str) -> None:
        if self.at_type == DocumentTypes.TextDocument:
            self.properties.text_language = lang_code
        else:
            raise ValueError("Only TextDocument can have `text` field.")

    @property
    def text_value(self) -> str:
        if self.at_type == DocumentTypes.TextDocument:
            if self.location:
                if self.location_scheme() == 'file':
                    f = open(self.location_path(), 'r', encoding='utf8')
                    textvalue = f.read()
                    f.close()
                    return textvalue
                else: 
                    # TODO (krim @ 7/11/21): add more handlers for other types of locations (e.g. s3, https, ...)
                    return ''
            else:
                return self.properties.text_value
        else:
            raise ValueError("Only TextDocument can have `text` field.")

    @text_value.setter
    def text_value(self, text_value: str) -> None:
        if self.at_type == DocumentTypes.TextDocument:
            self.properties.text_value = text_value
        else:
            raise ValueError("Only TextDocument can have `text` field.")

    @property
    def location(self) -> Optional[str]:
        """
        ``location`` property must be a legitimate URI. That is, should the document be a local file
        then the file:// scheme must be used.
        Returns None when no location is set.
        """
        return self.properties.location

    @location.setter
    def location(self, location: str) -> None:
        self.properties.location = location

    def location_scheme(self) -> Optional[str]:
        """
        Retrieves URI scheme of the document location.
        Returns None when no location is set.
        """
        return self.properties.location_scheme()

    def location_address(self) -> Optional[str]:
        """
        Retrieves the full address from the document location URI.
        Returns None when no location is set.
        """
        return self.properties.location_address()

    def location_path(self) -> Optional[str]:
        """
        Retrieves only path name of the document location (hostname is ignored). 
        Useful to get a path of a local file.
        Returns None when no location is set.
        """
        return self.properties.location_path()


<<<<<<< HEAD
class AnnotationProperties(FreezableMmifObject, MutableMapping[str, object]):
=======
class AnnotationProperties(MmifObject):
>>>>>>> 98f718ca
    """
    AnnotationProperties object that represents the
    ``properties`` object within a MMIF annotation.

    :param mmif_obj: the JSON data that defines the properties
    """

    def __delitem__(self, key: str) -> None:
        for k in self.__iter__():
            if k == key:
                if k not in self._required_attributes:
                    del self.__dict__[k]
                else:
                    raise AttributeError(f'Cannot delete a required attribute "{key}"!')
        raise KeyError(f'Key "{key}" not found.')
                
    def __iter__(self) -> Iterator[str]:
        return itertools.chain(self._named_attributes(), self._unnamed_attributes)

    def __init__(self, mmif_obj: Optional[Union[bytes, str, dict]] = None) -> None:
        self.id: str = ''
        self._required_attributes = ["id"]
        super().__init__(mmif_obj)


class DocumentProperties(AnnotationProperties):
    """
    DocumentProperties object that represents the
    ``properties`` object within a MMIF document.

    :param mmif_obj: the JSON data that defines the properties
    """

    def __init__(self, mmif_obj: Optional[Union[bytes, str, dict]] = None) -> None:
        self.mime: str = ''
        # note the trailing underscore here. I wanted to use the name `location`
        # for @property in this class and `Document` class, so had to use a diff
        # name for the variable. See `_serialize()` and `_deserialize()` below
        # to see how this exception is handled
        self.location_: str = ''
        self.text: Text = Text()
        self._attribute_classes = {'text': Text}
        # in theory, either `location` or `text` should appear in a `document`
        # but with current implementation, there's no easy way to set a condition 
        # for `oneOf` requirement 
        # see MmifObject::_required_attributes in model.py 
        super().__init__(mmif_obj)

    def _deserialize(self, input_dict: dict) -> None:
        if "location" in input_dict:
            self.location = input_dict.pop("location")
        super()._deserialize(input_dict)

    def _serialize(self, alt_container: Optional[Dict] = None) -> dict:
        serialized = super()._serialize()
        if "location_" in serialized:
            serialized["location"] = serialized.pop("location_")
        return serialized


    @property
    def text_language(self) -> str:
        return self.text.lang

    @text_language.setter
    def text_language(self, lang_code: str) -> None:
        self.text.lang = lang_code

    @property
    def text_value(self) -> str:
        return self.text.value

    @text_value.setter
    def text_value(self, s: str) -> None:
        self.text.value = s

    @property
    def location(self) -> Optional[str]:
        """
        ``location`` property must be a legitimate URI. That is, should the document be a local file 
        then the file:// scheme must be used. 
        Returns None when no location is set.
        """
        return self.location_ if len(self.location_) > 0 else None

    @location.setter
    def location(self, location: str) -> None:
        parsed_location = urlparse(location)
        if parsed_location.scheme is None or len(parsed_location.scheme) == 0:
            self.location_ = pathlib.Path(location).as_uri()
        else:
            self.location_ = location

    def location_scheme(self) -> Optional[str]:
        """
        Retrieves URI scheme of the document location.
        Returns None when no location is set.
        """
        if self.location is None:
            return None
        return urlparse(self.location).scheme

    def location_address(self) -> Optional[str]:
        """
        Retrieves the full address from the document location URI.
        Returns None when no location is set.
        """
        if self.location is None:
            return None
        parsed_location = urlparse(self.location)
        if len(parsed_location.netloc) == 0:
            return parsed_location.path
        else:
            return "".join((parsed_location.netloc, parsed_location.path))

    def location_path(self) -> Optional[str]:
        """
        Retrieves only path name of the document location (hostname is ignored). 
        Useful to get a path of a local file.
        Returns None when no location is set.
        """
        if self.location is None:
            return None
        return urlparse(self.location).path


class Text(MmifObject):

    def __init__(self, text_obj: Optional[Union[bytes, str, dict]] = None) -> None:
        self._value: str = ''
        self._language: str = ''
        self.disallow_additional_properties()
        self._required_attributes = ["_value"]
        super().__init__(text_obj)

    @property
    def lang(self) -> str:
        return self._language

    @lang.setter
    def lang(self, lang_code: str) -> None:
        # TODO (krim @ 8/11/20): add validation for language code (ISO 639)
        self._language = lang_code

    @property
    def value(self) -> str:
        return self._value

    @value.setter
    def value(self, s: str) -> None:
        self._value = s
<|MERGE_RESOLUTION|>--- conflicted
+++ resolved
@@ -212,11 +212,7 @@
         return self.properties.location_path()
 
 
-<<<<<<< HEAD
-class AnnotationProperties(FreezableMmifObject, MutableMapping[str, object]):
-=======
-class AnnotationProperties(MmifObject):
->>>>>>> 98f718ca
+class AnnotationProperties(MmifObject, MutableMapping[str, object]):
     """
     AnnotationProperties object that represents the
     ``properties`` object within a MMIF annotation.
