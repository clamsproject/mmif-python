"""
The :mod:`annotation` module contains the classes used to represent a
MMIF annotation as a live Python object.

In MMIF, annotations are created by apps in a pipeline as a part
of a view. For documentation on how views are represented, see
:mod:`mmif.serialize.view`.
"""

from typing import Union
from pyrsistent import pmap
from .model import FreezableMmifObject
from mmif.vocabulary import AnnotationTypesBase

__all__ = ['Annotation', 'AnnotationProperties']


<<<<<<< HEAD
class Annotation(FreezableMmifObject):
=======
class Annotation(MmifObject):
    """
    MmifObject that represents an annotation in a MMIF view.
    """
>>>>>>> 8d876e58

    def __init__(self, anno_obj: Union[str, dict] = None) -> None:
        self._type: Union[str, AnnotationTypesBase] = ''
        self.properties: AnnotationProperties = AnnotationProperties()
        self.disallow_additional_properties()
        self._attribute_classes = pmap({'properties': AnnotationProperties})
        super().__init__(anno_obj)

    @property
    def at_type(self) -> Union[str, AnnotationTypesBase]:
        # TODO (krim @ 8/19/20): should we always return string? leaving this to return
        # different types can be confusing for sdk users.
        return self._type

    @at_type.setter
    def at_type(self, at_type: Union[str, AnnotationTypesBase]) -> None:
        self._type = at_type

    @property
    def id(self) -> str:
        return self.properties.id

    @id.setter
    def id(self, aid: str) -> None:
        self.properties.id = aid

    def add_property(self, name: str, value: str) -> None:
        """
        Adds a property to the annotation's properties.
        :param name: the name of the property
        :param value: the property's desired value
        :return: None
        """
        self.properties[name] = value


<<<<<<< HEAD
class AnnotationProperties(FreezableMmifObject):
=======
class AnnotationProperties(MmifObject):
    """
    AnnotationProperties object that represents the
    ``properties`` object within a MMIF annotation.

    :param mmif_obj: the JSON data that defines the properties
    """
>>>>>>> 8d876e58

    def __init__(self, mmif_obj: Union[str, dict] = None) -> None:
        self.id: str = ''
        super().__init__(mmif_obj)<|MERGE_RESOLUTION|>--- conflicted
+++ resolved
@@ -15,14 +15,10 @@
 __all__ = ['Annotation', 'AnnotationProperties']
 
 
-<<<<<<< HEAD
 class Annotation(FreezableMmifObject):
-=======
-class Annotation(MmifObject):
     """
     MmifObject that represents an annotation in a MMIF view.
     """
->>>>>>> 8d876e58
 
     def __init__(self, anno_obj: Union[str, dict] = None) -> None:
         self._type: Union[str, AnnotationTypesBase] = ''
@@ -59,17 +55,13 @@
         self.properties[name] = value
 
 
-<<<<<<< HEAD
 class AnnotationProperties(FreezableMmifObject):
-=======
-class AnnotationProperties(MmifObject):
     """
     AnnotationProperties object that represents the
     ``properties`` object within a MMIF annotation.
 
     :param mmif_obj: the JSON data that defines the properties
     """
->>>>>>> 8d876e58
 
     def __init__(self, mmif_obj: Union[str, dict] = None) -> None:
         self.id: str = ''
