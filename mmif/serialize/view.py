--- conflicted
+++ resolved
@@ -364,11 +364,7 @@
         return self._items.get(key, default)
     
     def __contains__(self, item: Union[str, ThingTypesBase]):
-<<<<<<< HEAD
-        return item in list(self._items.keys())
+        return item in self._items
 
     def pop(self, key):
-        self._items.pop(key)
-=======
-        return item in self._items
->>>>>>> 72f53567
+        self._items.pop(key)