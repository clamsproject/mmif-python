from datetime import datetime
from typing import Dict, List, Union, Optional

from .annotation import Annotation
from .model import MmifObject, DataList


__all__ = ['View', 'ViewMetadata', 'Contain']


class View(MmifObject):
    id: str
    metadata: 'ViewMetadata'
    annotations: 'AnnotationsList'

    def __init__(self, view_obj: Union[str, dict] = None):
        self.id = ''
        self.metadata = ViewMetadata()
        self.annotations = AnnotationsList()
        super().__init__(view_obj)

<<<<<<< HEAD
    def _deserialize(self, view_dict: dict):
        _context = view_dict.get('_context')
        if _context is not None:
            self._context = _context
=======
    def _deserialize(self, view_dict: dict) -> None:
>>>>>>> c66a473d
        self.id = view_dict['id']
        self.metadata = ViewMetadata(view_dict['metadata'])
        self.annotations = AnnotationsList(view_dict['annotations'])

    def new_contain(self, at_type: str, contain_dict: dict = None) -> Optional['Contain']:
        return self.metadata.new_contain(at_type, contain_dict)

    def new_annotation(self, aid: str, at_type: str, overwrite=False) -> 'Annotation':
        new_annotation = Annotation()
        new_annotation.at_type = at_type
        new_annotation.id = aid
        return self.add_annotation(new_annotation, overwrite)

    def add_annotation(self, annotation: 'Annotation', overwrite=False) -> 'Annotation':
        self.annotations.append(annotation, overwrite)
        self.new_contain(annotation.at_type)
        return annotation

    def __getitem__(self, key: str) -> 'Annotation':
        """
        getitem implementation for View.

        >>> obj = View('''{"id": "v1","metadata": {"contains": {"BoundingBox": {"unit": "pixels"}},"medium": "m1","tool": "http://tools.clams.io/east/1.0.4"},"annotations": [{"@type": "BoundingBox","properties": {"id": "bb1","coordinates": [[90,40], [110,40], [90,50], [110,50]] }}]}''')
        >>> type(obj['bb1'])
        <class 'mmif.serialize.annotation.Annotation'>
        >>> obj['asdf']
        Traceback (most recent call last):
            ...
        KeyError: 'Annotation ID not found: asdf'

        :raises KeyError: if the key is not found or if the search results are ambiguous
        :param key: the search string.
        :return: the object searched for
        """
        anno_result = self.annotations.get(key)
        if not anno_result:
            raise KeyError("Annotation ID not found: %s" % key)
        return anno_result


class ViewMetadata(MmifObject):
    medium: str
    timestamp: Optional[datetime] = None
    tool: str
    contains: Dict[str, 'Contain']

    def __init__(self, viewmetadata_obj: Union[str, dict] = None):
        self.medium = ''
        self.timestamp = datetime.now()
        self.tool = ''
        self.contains = {}
        super().__init__(viewmetadata_obj)

    def _deserialize(self, input_dict: dict) -> None:
        # TODO (angus-lherrou @ 8/4/2020): using __dict__ with potentially non-identifier
        #  keys "works" but is not pythonic so better to wrap a dict property.
        #  Unify implementations of this and MediumMetadata
        self.__dict__ = input_dict
        self.contains = {at_type: Contain(contain_obj) for at_type, contain_obj in input_dict.get('contains', {}).items()}

    def new_contain(self, at_type: str, contain_dict: dict = None) -> Optional['Contain']:
        # URI comparison hotfix
        absent = True
        for existing_type in self.contains.keys():
            if at_type.split('/')[-1] == existing_type.split('/')[-1]:
                absent = False
        if absent:
            new_contain = Contain(contain_dict)
            self.contains[at_type] = new_contain
            return new_contain


class Contain(MmifObject):
    producer: str
    gen_time: datetime

    def __init__(self, contain_obj: Union[str, dict] = None):
        self.producer = ''
        self.gen_time = datetime.now()     # datetime.datetime
        super().__init__(contain_obj)

<<<<<<< HEAD
    def _deserialize(self, input_dict: dict) -> None:
        super()._deserialize(input_dict)
        if 'gen_time' in self.__dict__ and isinstance(self.gen_time, str):
            self.gen_time = datetime.fromisoformat(self.gen_time)
=======

class AnnotationsList(DataList[Annotation]):
    items: Dict[str, Annotation]

    def _deserialize(self, input_list: list) -> None:
        self.items = {item['properties']['id']: Annotation(item) for item in input_list}

    def append(self, value: Annotation, overwrite=False):
        super()._append_with_key(value.id, value, overwrite)
>>>>>>> c66a473d
<|MERGE_RESOLUTION|>--- conflicted
+++ resolved
@@ -19,14 +19,10 @@
         self.annotations = AnnotationsList()
         super().__init__(view_obj)
 
-<<<<<<< HEAD
-    def _deserialize(self, view_dict: dict):
+    def _deserialize(self, view_dict: dict) -> None:
         _context = view_dict.get('_context')
         if _context is not None:
             self._context = _context
-=======
-    def _deserialize(self, view_dict: dict) -> None:
->>>>>>> c66a473d
         self.id = view_dict['id']
         self.metadata = ViewMetadata(view_dict['metadata'])
         self.annotations = AnnotationsList(view_dict['annotations'])
@@ -108,12 +104,10 @@
         self.gen_time = datetime.now()     # datetime.datetime
         super().__init__(contain_obj)
 
-<<<<<<< HEAD
     def _deserialize(self, input_dict: dict) -> None:
         super()._deserialize(input_dict)
         if 'gen_time' in self.__dict__ and isinstance(self.gen_time, str):
             self.gen_time = datetime.fromisoformat(self.gen_time)
-=======
 
 class AnnotationsList(DataList[Annotation]):
     items: Dict[str, Annotation]
@@ -122,5 +116,4 @@
         self.items = {item['properties']['id']: Annotation(item) for item in input_list}
 
     def append(self, value: Annotation, overwrite=False):
-        super()._append_with_key(value.id, value, overwrite)
->>>>>>> c66a473d
+        super()._append_with_key(value.id, value, overwrite)