--- conflicted
+++ resolved
@@ -71,8 +71,7 @@
         """
         return json.dumps(self._serialize(), indent=2 if pretty else None, cls=MmifObjectEncoder)
 
-<<<<<<< HEAD
-    def _serialize(self) -> dict:
+    def _serialize(self) -> Union[None, dict]:
         """
         Maps a MMIF object to a plain python dict object,
         rewriting internal keys that start with '_' to
@@ -83,15 +82,6 @@
 
         :return: the prepared dictionary
         """
-        d = {}
-        for k, v in list(self.__dict__.items()):
-            if k.startswith('_'):
-                d[f'@{k[1:]}'] = v
-            else:
-                d[k] = v
-        return d
-=======
-    def _serialize(self) -> Union[None, dict]:
         serializing_obj = {}
         try:
             for k, v in self._unnamed_attributes.items():   # pytype: disable=attribute-error
@@ -110,7 +100,6 @@
                 k = f'@{k[1:]}'
             serializing_obj[k] = v
         return serializing_obj
->>>>>>> 1cd78171
 
     @staticmethod
     def is_empty(obj) -> bool:
