import json
<<<<<<< HEAD
from typing import Union, Any, Dict, Optional, TypeVar, Generic
=======
from deepdiff import DeepDiff as ddiff
from typing import Union, Any, Dict
>>>>>>> add3d58f


T = TypeVar('T')
__all__ = ['MmifObject', 'MmifObjectEncoder', 'DataList']


class MmifObject(object):
    """
    Abstract superclass for MMIF related key-value pair objects.
    """

    def __init__(self, mmif_obj: Union[str, dict] = None):
        """
        Any MMIF object can be initialized as an empty placeholder or
        an actual representation with a JSON formatted string or equivalent
        `dict` object argument.

        :param mmif_obj: JSON string or `dict` to initialize an object.
         If not given, an empty object will be initialized, sometimes with
         an ID value automatically generated, based on its parent object.
        """
        if mmif_obj is not None:
            self.deserialize(mmif_obj)

    def serialize(self, pretty: bool = False) -> str:
        """
        Generates JSON-LD representation of an object.

        :param pretty: If True, returns string representation with indentation.
        :return: JSON-LD string of the object.
        """
        return json.dumps(self._serialize(), indent=2 if pretty else None, cls=MmifObjectEncoder)

    def _serialize(self) -> dict:
        d = {}
        for k, v in list(self.__dict__.items()):
            # ignore all "null" values including empty dicts and zero strings
            if v is not None and len(v) if hasattr(v, '__len__') else len(str(v)) > 0:
                if k.startswith('_'): # _ as a placeholder ``@`` in json-ld
                    d[f'@{k[1:]}'] = v
                else:
                    d[k] = v
        return d

    @staticmethod
    def _load_json(json_obj: Union[dict, str]) -> dict:
        """
        Maps JSON-LD-format MMIF strings and dicts into Python dicts
        with identifier-compliant keys. To do this, it replaces "@"
        signs in JSON-LD field names with "_" to be python-compliant.

        >>> "_type" in MmifObject._load_json('{ "@type": "some_type", "@value": "some_value"}').keys()
        True
        >>> "_value" in MmifObject._load_json('{ "@type": "some_type", "@value": "some_value"}').keys()
        True

        :param json_str:
        :return:
        """
        def to_atsign(d: Dict[str, Any]) -> dict:
            for k in list(d.keys()):
                if k.startswith('@'):
                    d[f'_{k[1:]}'] = d.pop(k)
            return d

        def traverse_to_atsign(d: dict) -> dict:
            new_d = d.copy()
            to_atsign(new_d)
            for key, value in new_d.items():
                if type(value) is dict:
                    new_d[key] = traverse_to_atsign(value)
            return new_d

        if type(json_obj) is dict:
            return traverse_to_atsign(json_obj)
        elif type(json_obj) is str:
            return json.loads(json_obj, object_hook=to_atsign)
        else:
            raise TypeError("tried to load MMIF JSON in a format other than str or dict")

    def deserialize(self, mmif_json: Union[str, dict]) -> None:
        """
        Takes a JSON-formatted string or a simple `dict` that's json-loaded from
        such a string as an input and populates object's fields with the values
        specified in the input.

        :param mmif_json: JSON-formatted string or dict from such a string
         that represents a MMIF object
        """
        mmif_json = self._load_json(mmif_json)
        self._deserialize(mmif_json)

    def _deserialize(self, input_dict: dict) -> None:
        """
        Maps a plain python dict object to a MMIF object.
        If a subclass needs special treatment during the mapping, it needs to
        override this method.
        :param input_dict:
        :return:
        """
        self.__dict__ = input_dict

    def __str__(self):
        return self.serialize(False)

    def pretty(self) -> str:
        """
        Call :func: .serialize() with indentation.
        """
        return self.serialize(True)

    def __eq__(self, other):
        return isinstance(other, type(self)) and len(ddiff(self, other, ignore_order=True, report_repetition=True)) ==0

    def __len__(self):
        return len(self.__dict__)


class MmifObjectEncoder(json.JSONEncoder):
    """
    Encoder class to define behaviors of de-/serialization
    """

    def default(self, obj: 'MmifObject'):
        """
        Overrides default encoding behavior to prioritize :func: MmifObject.serilize() .
        """
        if hasattr(obj, '_serialize'):
            return obj._serialize()
        elif hasattr(obj, 'isoformat'): # for datetime objects
            return obj.isoformat()
        elif hasattr(obj, '__str__'):
            return str(obj)
        else:
            return json.JSONEncoder.default(self, obj)


class DataList(MmifObject, Generic[T]):
    def __init__(self, mmif_obj: Union[str, list] = None):
        self.items: Dict[str, T] = dict()
        if mmif_obj is None:
            mmif_obj = []
        super().__init__(mmif_obj)

    def _serialize(self) -> list:
        return list(self.items.values())

    def deserialize(self, mmif_json: Union[str, list]) -> None:
        if isinstance(mmif_json, str):
            mmif_json = json.loads(mmif_json)
        self._deserialize(mmif_json)

    def get(self, key: str) -> Optional[T]:
        try:
            return self[key]
        except KeyError:
            return None

    def __getitem__(self, key: str):
        return self.items.__getitem__(key)

    def __setitem__(self, key: str, value: T):
        self.items.__setitem__(key, value)

    def __iter__(self):
        return self.items.values().__iter__()

    def __len__(self):
        return self.items.__len__()

    def __reversed__(self):
        return reversed(list(self.items.values()))<|MERGE_RESOLUTION|>--- conflicted
+++ resolved
@@ -1,10 +1,6 @@
 import json
-<<<<<<< HEAD
+from deepdiff import DeepDiff as ddiff
 from typing import Union, Any, Dict, Optional, TypeVar, Generic
-=======
-from deepdiff import DeepDiff as ddiff
-from typing import Union, Any, Dict
->>>>>>> add3d58f
 
 
 T = TypeVar('T')
