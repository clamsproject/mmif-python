<<<<<<< HEAD
from importlib.resources import files
=======
import argparse
import importlib
import importlib.resources
import pkgutil
import sys
>>>>>>> e0b811fb

# DO NOT CHANGE THIS ORDER, important to prevent circular imports
from mmif.ver import __version__
from mmif.ver import __specver__
from mmif.vocabulary import *
from mmif.serialize import *
from mmif.utils.cli import rewind
from mmif.utils.cli import source

_res_pkg = 'res'
_ver_pkg = 'ver'
_vocabulary_pkg = 'vocabulary'
_schema_res_name = 'mmif.json'
version_template = "{} (based on MMIF spec: {})"


def get_mmif_json_schema():
<<<<<<< HEAD
    return files(f'{__package__}.{_res_pkg}').joinpath(_schema_res_name).read_text()
=======
    # TODO (krim @ 7/14/23): use `as_file` after dropping support for Python 3.8
    return importlib.resources.read_text(f'{__package__}.{_res_pkg}', _schema_res_name)


def find_all_modules(pkgname):
    parent = importlib.import_module(pkgname)
    if not hasattr(parent, '__path__'):
        raise ImportError(f"Error: '{pkgname}' is not a package.")
    for importer, module, ispkg in pkgutil.walk_packages(parent.__path__, parent.__name__ + '.'):
        if not ispkg:  # Only process modules, not subpackages themselves
            yield importlib.import_module(module)


def prep_argparser_and_subcmds():
    parser = argparse.ArgumentParser()
    parser.add_argument(
        '-v', '--version',
        action='version',
        version=version_template.format(__version__, __specver__)
    )
    subparsers = parser.add_subparsers(title='sub-command', dest='subcmd')
    return parser, subparsers


def cli():
    parser, subparsers = prep_argparser_and_subcmds()
    cli_modules = {}
    for cli_module in find_all_modules('mmif.utils.cli'):
        cli_module_name = cli_module.__name__.rsplit('.')[-1]
        cli_modules[cli_module_name] = cli_module
        subcmd_parser = cli_module.prep_argparser(add_help=False)
        subparsers.add_parser(cli_module_name, parents=[subcmd_parser],
                              help=cli_module.describe_argparser()[0],
                              description=cli_module.describe_argparser()[1],
                              formatter_class=argparse.RawDescriptionHelpFormatter,
                              )
    if len(sys.argv) == 1:
        parser.print_help(sys.stderr)
        sys.exit(1)
    args = parser.parse_args()
    if args.subcmd not in cli_modules:
        parser.print_help(sys.stderr)
    else:
        cli_modules[args.subcmd].main(args)
>>>>>>> e0b811fb
<|MERGE_RESOLUTION|>--- conflicted
+++ resolved
@@ -1,12 +1,9 @@
-<<<<<<< HEAD
 from importlib.resources import files
-=======
+
 import argparse
 import importlib
-import importlib.resources
 import pkgutil
 import sys
->>>>>>> e0b811fb
 
 # DO NOT CHANGE THIS ORDER, important to prevent circular imports
 from mmif.ver import __version__
@@ -24,12 +21,7 @@
 
 
 def get_mmif_json_schema():
-<<<<<<< HEAD
     return files(f'{__package__}.{_res_pkg}').joinpath(_schema_res_name).read_text()
-=======
-    # TODO (krim @ 7/14/23): use `as_file` after dropping support for Python 3.8
-    return importlib.resources.read_text(f'{__package__}.{_res_pkg}', _schema_res_name)
-
 
 def find_all_modules(pkgname):
     parent = importlib.import_module(pkgname)
@@ -70,5 +62,4 @@
     if args.subcmd not in cli_modules:
         parser.print_help(sys.stderr)
     else:
-        cli_modules[args.subcmd].main(args)
->>>>>>> e0b811fb
+        cli_modules[args.subcmd].main(args)