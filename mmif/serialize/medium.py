--- conflicted
+++ resolved
@@ -1,7 +1,3 @@
-<<<<<<< HEAD
-from typing import Union, Optional, Dict
-from pyrsistent import pmap
-=======
 """
 The :mod:`medium` module contains the classes used to represent a
 MMIF medium as a live Python object.
@@ -11,8 +7,8 @@
 text medium cases.
 """
 
-from typing import Union, Optional, List
->>>>>>> 8d876e58
+from typing import Union, Optional, Dict
+from pyrsistent import pmap
 
 from .model import FreezableMmifObject, FreezableDataList
 
@@ -20,10 +16,7 @@
 __all__ = ['Medium', 'MediumMetadata', 'Submedium', 'Text']
 
 
-<<<<<<< HEAD
 class Medium(FreezableMmifObject):
-=======
-class Medium(MmifObject):
     """
     Medium object that represents a single medium in a MMIF file.
 
@@ -36,7 +29,6 @@
 
     :param medium_obj: the JSON data that defines the medium
     """
->>>>>>> 8d876e58
 
     def __init__(self, medium_obj: Union[str, dict] = None) -> None:
         self.id: str = ''
