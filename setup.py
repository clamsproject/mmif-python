#! /usr/bin/env python3
import io
import os
import shutil
import subprocess
from os.path import join as pjoin
from typing import Union

import setuptools.command.build_py
import setuptools.command.develop

import mmif  # this imports `mmif` directory as a sibling, not `mmif` site-package
import yaml

name = "mmif-python"
version_fname = "VERSION"

# this is only necessary when not using setuptools/distribute
from sphinx.setup_command import BuildDoc
cmdclass = {'build_sphinx': BuildDoc}

def do_not_edit_warning(dirname):
    with open(pjoin(dirname, 'do-not-edit.txt'), 'w') as warning:
        warning.write("Contents of this directory is automatically generated and should not be manually edited.\n")
        warning.write("Any manual changes will be wiped at next build time.\n")


def generate_subpack(parpack_name, subpack_name, init_contents=""):
    subpack_dir = pjoin(parpack_name, subpack_name)
    shutil.rmtree(subpack_dir, ignore_errors=True)
    os.makedirs(subpack_dir, exist_ok=True)
    do_not_edit_warning(subpack_dir)
    init_mod = open(pjoin(subpack_dir, '__init__.py'), 'w')
    init_mod.write(init_contents)
    init_mod.close()
    return subpack_dir


def generate_vocab_enum(spec_version, clams_types, source_path) -> str:
    vocab_url = 'http://mmif.clams.ai/%s/vocabulary' % spec_version

    file_out = io.StringIO()
    with open(source_path, 'r') as file_in:
        for line in file_in.readlines():
            file_out.write(line.replace('<VERSION>', spec_version))
        for type_name in clams_types:
            file_out.write(f"    {type_name} = '{vocab_url}/{type_name}'\n")

    string_out = file_out.getvalue()
    file_out.close()
    return string_out


def generate_vocabulary(spec_version, clams_types, source_path):
    types = {'annotation_types.py': ['AnnotationTypesBase', 'AnnotationTypes'],
             'media_types.py': ['MediaTypes']}
    vocabulary_dir = generate_subpack(mmif.__name__, mmif._vocabulary_pkg,
                                      '\n'.join(f"from .{fname.split('.')[0]} import {cname}" for fname, cnames in types.items() for cname in cnames)+'\n')

    vocab_enum = generate_vocab_enum(spec_version, clams_types, source_path)
    write_res_file(vocabulary_dir, 'annotation_types.py', vocab_enum)
    return vocabulary_dir


def get_matching_gittag(version: str):
    vmaj, vmin, vpat = version.split('.')[0:3]
    tags = subprocess.check_output(['git', 'tag']).decode().split('\n')
    # sort and return highest version
    return \
        sorted([tag for tag in tags if f'spec-{vmaj}.{vmin}.' in tag],
               key=lambda x: int(x.split('.')[-1]))[-1]


def get_file_contents_at_tag(tag, filepath: str) -> bytes:
    return subprocess.check_output(['git', 'show', f'{tag}:{filepath}'])


def write_res_file(res_dir: str, res_name: str, res_data: Union[bytes, str]):
    open_ops = 'wb' if type(res_data) == bytes else 'w'
    res_file = open(pjoin(res_dir, res_name), open_ops)
    res_file.write(res_data)
    res_file.close()


# note that `VERSION` file will not included in bdist - bdist should already have `mmif._ver_pkg` properly set
if os.path.exists(version_fname):
    with open(version_fname, 'r') as version_f:
        version = version_f.read().strip()
else:
    raise ValueError(f"Cannot find {version_fname} file. Use `make version` to generate one.")


def prep_ext_files(setuptools_cmd):
    ori_run = setuptools_cmd.run

    def mod_run(self):
        # assuming build only happens inside the `mmif` git repository
        # also, NOTE that when in `make develop`, it will use resource files in the same branch
        gittag = get_matching_gittag(version) if '.dev' not in version else "HEAD"
        spec_version = gittag.split('-')[-1]
        # making resources into a python package so that `pkg_resources` can access resource files
        res_dir = generate_subpack(mmif.__name__, mmif._res_pkg)

        # the above will generate a new version value based on VERSION file
        # but as `mmif` package is already imported at the top,
        # mmif.__version__ is not updated, and that's why we use the value of
        # `version` instead of `mmif.__version__` in the below when calling `setuptools.setup`
        generate_subpack(mmif.__name__, mmif._ver_pkg, f'__version__ = "{version}"\n__specver__ = "{spec_version}"')

        # and write resource files
        write_res_file(res_dir, mmif._schema_res_name, get_file_contents_at_tag(gittag, mmif._schema_res_oriname))
        write_res_file(res_dir, mmif._vocab_res_name, get_file_contents_at_tag(gittag, mmif._vocab_res_oriname))

        # write vocabulary enum
        yaml_file = io.BytesIO(get_file_contents_at_tag(gittag, mmif._vocab_res_oriname))
        clams_types = [t['name'] for t in list(yaml.safe_load_all(yaml_file.read()))]
        vocabulary_dir = generate_vocabulary(spec_version, clams_types, os.path.join('vocabulary_files', 'annotation_types.txt'))
        with open(os.path.join('vocabulary_files', 'media_types.txt')) as media_types_file:
            write_res_file(vocabulary_dir, 'media_types.py', media_types_file.read())

        ori_run(self)

    setuptools_cmd.run = mod_run
    return setuptools_cmd


@prep_ext_files
class SdistCommand(setuptools.command.sdist.sdist):
    pass


@prep_ext_files
class BuildCommand(setuptools.command.build_py.build_py):
    pass


@prep_ext_files
class DevelopCommand(setuptools.command.develop.develop):
    pass


with open('README.md') as readme:
    long_desc = readme.read()

with open('requirements.txt') as requirements:
    requires = requirements.readlines()

setuptools.setup(
    name=name,
<<<<<<< HEAD
    version=mmif.__version__,
=======
    version=version,
>>>>>>> 1cd78171
    author="Brandeis Lab for Linguistics and Computation",
    author_email="admin@clams.ai",
    description="Python implementation of MultiMedia Interchange Format specification. (https://mmif.clams.ai)",
    long_description=long_desc,
    long_description_content_type="text/markdown",
    url="https://mmif.clams.ai",
    packages=setuptools.find_packages(),
    cmdclass={
        'sdist': SdistCommand,
        'develop': DevelopCommand,
        'build_py': BuildCommand,
    },
    # this is for *building*, building (build, bdist_*) doesn't get along with MANIFEST.in
    # so using this param explicitly is much safer implementation
    package_data={
        'mmif': ['res/*'],
    },
    install_requires=requires,
    extras_require={
        'dev': [
            'pytest',
            'pytest-pep8',
            'pytest-cov',
            'pytype',
            'sphinx'
        ]
    },
    python_requires='>=3.6',
    classifiers=[
        'Development Status :: 2 - Pre-Alpha',
        'Intended Audience :: Developers ',
        'License :: OSI Approved :: Apache Software License',
        'Programming Language :: Python :: 3 :: Only',
    ],
    cmdclass=cmdclass,
    command_options={
        'build_sphinx': {
            #  'source_dir': ('setup.py', 'doc'), 
            'project': ('setup.py', name),
            'version': ('setup.py', version),
            #  'release': ('setup.py', release),
            'build_dir': ('setup.py', '_build'),
            'builder': ('setup.py', 'html'),
            }
        }
)<|MERGE_RESOLUTION|>--- conflicted
+++ resolved
@@ -147,11 +147,7 @@
 
 setuptools.setup(
     name=name,
-<<<<<<< HEAD
-    version=mmif.__version__,
-=======
     version=version,
->>>>>>> 1cd78171
     author="Brandeis Lab for Linguistics and Computation",
     author_email="admin@clams.ai",
     description="Python implementation of MultiMedia Interchange Format specification. (https://mmif.clams.ai)",
